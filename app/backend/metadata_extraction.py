<<<<<<< HEAD
=======
import aiohttp
>>>>>>> 064560a1
import asyncio
import base64
import csv
import os

import aiohttp


# Function to load base64 string from file
def load_base64_from_pdf_file(file_path):
    with open(file_path, "rb") as pdf_file:
        encoded_string = base64.b64encode(pdf_file.read())
    return encoded_string.decode('utf-8')

# Define the parser function
def parse_fields(fields):
    parsed_fields = []
    for key, value in fields.items():
        field_data = {
            "field_name": key,
            "content": value.get("content", None),
            "pageNumber": value.get("boundingRegions", [{}])[0].get("pageNumber", None),
            "confidence": value.get("confidence", None)
        }
        parsed_fields.append(field_data)
    return parsed_fields

# Function to analyze document and get apim-request-id from the response headers
async def analyze_document_async(base64_string, api_key, session):
  """Asynchronně analyzuje dokument pomocí Azure Document Intelligence."""
  url = "https://ai-viktorsohajekai089949226317.cognitiveservices.azure.com/documentintelligence/documentModels/Tatra_ner_v2:analyze?api-version=2024-07-31-preview"
  headers = {
      "Content-type": "application/json",
      "Ocp-apim-subscription-key": api_key
  }
  data = {'base64Source': base64_string}

  async with session.post(url, headers=headers, json=data) as response:
      apim_request_id = response.headers.get('apim-request-id', 'Not Found')
      return apim_request_id

# Function to get analysis results based on apim_request_id
async def get_analysis_results_async(apim_request_id, api_key, session):
  """Asynchronně získává výsledky analýzy na základě apim_request_id, dokud není stav 'succeeded'."""

  url = f"https://ai-viktorsohajekai089949226317.cognitiveservices.azure.com/documentintelligence/documentModels/Tatra_ner_v2/analyzeResults/{apim_request_id}?api-version=2024-07-31-preview"
  headers = {
      "Ocp-apim-subscription-key": api_key
  }

  while True:
      async with session.get(url, headers=headers) as response:
          response_json = await response.json()
          if response_json['status'] == 'succeeded':
              return response_json
          elif response_json['status'] == 'failed':
              raise ValueError(f"Azure Document Intelligence analysis failed: {response_json.get('error', 'Unknown error')}")
          else:
              await asyncio.sleep(5)  # Počkáme 5 sekund před dalším pokusem


async def process_files(new_file_names, api_key):
  """Asynchronně zpracovává seznam souborů pomocí Azure Document Intelligence."""

  async with aiohttp.ClientSession() as session:
      # 1. Spustíme analýzu dokumentů paralelně
      analysis_tasks = [analyze_document_async(load_base64_from_pdf_file(os.path.join(data_folder_path, file_name)), api_key, session) for file_name in new_file_names]
      apim_request_ids = await asyncio.gather(*analysis_tasks)

      # 2. Získáme výsledky analýz paralelně 
      results_tasks = [get_analysis_results_async(apim_request_id, api_key, session) for apim_request_id in apim_request_ids]
      results = await asyncio.gather(*results_tasks)

      # 3. Zpracujeme výsledky a uložíme je do metadat
      output = {}
      for file_name, result in zip(new_file_names, results):
          fields = result['analyzeResult']['documents'][0]['fields']
          output[file_name] = parse_fields(fields)

      with open(metadata_file_path, 'a', newline='') as f:
          with open(data_folder_path+'partner_file_mapping.txt') as partner_file_mapping:
            for file_name, parsed_fields in output.items():
                field_values = {
                    'contracting_party': '',
                    'valid_to': '',
                    'signed_date': '',
                    'signatory_tatra': ''
                }
                for field in parsed_fields:
                    if field['field_name'] in field_values:
                        field_values[field['field_name']] = field['content']
                f.write(f"\"{file_name}\",\"{field_values['contracting_party']}\",\"{field_values['valid_to']}\",\"{field_values['signed_date']}\",\"{field_values['signatory_tatra']}\"\n")
                partner_file_mapping.write(f"\"{file_name}\",\"{field_values['contracting_party']}\"")


def check_and_get_new_files(metadata_file_path, data_folder_path):
    # Load existing metadata from CSV (if it exists), skipping the first 3 lines (header)
    processed_files = set()
    if os.path.exists(metadata_file_path):
        with open(metadata_file_path) as f:
            # Skip the first 3 lines (header)
            for _ in range(3):
                next(f)

            # Read the remaining lines and extract file names
            for line in f:
                reader = csv.reader([line])  # Create a csv reader for the single line
                for row in reader:  # There should be only one row
                    processed_files.add(row[0])  # Add the first column (file name)

    # Get all files in the data folder
    all_files = set(os.listdir(data_folder_path))
    all_files = {file for file in all_files if not (file.endswith('.md5') or file == 'documents_metadata.txt')} 

    # Find new files to process
    new_files = all_files - processed_files

    if new_files:
        print(f"Found {len(new_files)} new files to process.")
        return list(new_files)  # Convert set to list for further processing
    else:
        print("No new files found to process.")
        return []  # Return an empty list if no new files are found


if __name__ == '__main__':
    data_folder_path = './data/'
    metadata_file_path = './data/documents_metadata.txt'
    api_key = os.environ.get('AZURE_AI_SERVICE_API_KEY')

    # Get new files to process, ensuring we have full file paths
    new_file_names = check_and_get_new_files(metadata_file_path, data_folder_path)
    if new_file_names == []:
        print('No new files')
    else:
        # Process files asynchronously
        asyncio.run(process_files(new_file_names, api_key)) 





    <|MERGE_RESOLUTION|>--- conflicted
+++ resolved
@@ -1,7 +1,4 @@
-<<<<<<< HEAD
-=======
 import aiohttp
->>>>>>> 064560a1
 import asyncio
 import base64
 import csv
